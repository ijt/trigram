[package]
authors = ["Issac Trotts <issac.trotts@gmail.com>"]
description = "Trigram-based string similarity for fuzzy matching."
documentation = "https://docs.rs/trigram"
edition = "2018"
homepage = "https://github.com/ijt/trigram"
keywords = ["trigram", "string", "fuzzy", "matching"]
license = "Apache-2.0"
name = "trigram"
readme = "README.md"
repository = "https://github.com/ijt/trigram"
version = "0.2.2"

[dependencies]
regex = "1.3.1"
lazy_static = "1.4.0"

[dev-dependencies]
<<<<<<< HEAD
criterion = "0.1.2"

[[bench]]
name = "benchmark"
harness = false
=======
criterion = "0.3"

[[bench]]
name = "similarity"
harness = false
>>>>>>> 3b4a6c2e
<|MERGE_RESOLUTION|>--- conflicted
+++ resolved
@@ -16,16 +16,8 @@
 lazy_static = "1.4.0"
 
 [dev-dependencies]
-<<<<<<< HEAD
-criterion = "0.1.2"
-
-[[bench]]
-name = "benchmark"
-harness = false
-=======
 criterion = "0.3"
 
 [[bench]]
 name = "similarity"
 harness = false
->>>>>>> 3b4a6c2e
